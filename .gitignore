--- conflicted
+++ resolved
@@ -10,10 +10,48 @@
 *.o
 # static libraries
 *.a
-<<<<<<< HEAD
-# compiled YAEP libraries in repo tree
+*.so
+*.so.*
+*.exe
+*.out
+*.log
+
+# Test and fuzz artifacts
+test/*.out
+fuzz/build/
+fuzz/build_debug/
+fuzz/corpus/
+fuzz/results/
+fuzz/telemetry.csv
+fuzz/*
+crash-*
+leak-*
+slow-unit-*
+timeout-*
+oom-*
+src/sgramm.c
+test/C/*.bin
+test/C++/*.bin
+test/compare_parsers/compare_parsers.sh
+test/compare_parsers/y.tab.c
+test/ansic.c
+test/compare_parsers/small_test.i
+
+# Binary executables (main targets and test binaries)
+src/yaep
+src/yaep_test
+src/yaep++
+src/yaep++_test
 src/*.a
 src/**/*.a
+src/*.so
+src/*.so.*
+src/*.exe
+src/*.out
+test/*.exe
+test/*.out
+test/*_test
+test/*_dbg
 
 # Executables and temporary outputs
 a.out
@@ -23,17 +61,10 @@
 test/compare_parsers/logs/
 
 # Misc
-=======
-*.so
-*.so.*
-*.exe
-*.out
->>>>>>> 44913923
 *.log
 .vscode/
 .idea/
 
-<<<<<<< HEAD
 # Python artifacts
 __pycache__/
 *.py[cod]
@@ -63,42 +94,4 @@
 .python-version
 
 # Jupyter
-.ipynb_checkpoints/
-=======
-# Test and fuzz artifacts
-test/*.out
-fuzz/build/
-fuzz/build_debug/
-fuzz/corpus/
-fuzz/results/
-fuzz/telemetry.csv
-fuzz/*
-crash-*
-leak-*
-slow-unit-*
-timeout-*
-oom-*
-src/sgramm.c
-test/C/*.bin
-test/C++/*.bin
-test/compare_parsers/compare_parsers.sh
-test/compare_parsers/y.tab.c
-test/ansic.c
-test/compare_parsers/small_test.i
-
-# Binary executables (main targets and test binaries)
-src/yaep
-src/yaep_test
-src/yaep++
-src/yaep++_test
-src/*.a
-src/*.so
-src/*.so.*
-src/*.exe
-src/*.out
-src/*.so*
-test/*.exe
-test/*.out
-test/*_test
-test/*_dbg
->>>>>>> 44913923
+.ipynb_checkpoints/