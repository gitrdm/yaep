--- conflicted
+++ resolved
@@ -32,15 +32,10 @@
 %{
 
 #include <ctype.h>
-#include <string.h>
 
 #include <assert.h>
 
-<<<<<<< HEAD
-#include "yaep_unicode.h"
-=======
 #include "yaep_error.h"
->>>>>>> f6ae1f51
 
 /* The following is necessary if we use YAEP with byacc/bison/msta
    parser. */
@@ -205,16 +200,7 @@
 	  struct sterm term;
 	  
 	  term.repr = (char *) $2;
-	  {
-	    size_t repr_len = strlen (term.repr);
-	    yaep_codepoint_t literal_cp;
-	    /* yylex appends the decoded code point directly after the NUL
-	       terminator so we can recover it without maintaining a side table. */
-	    memcpy (&literal_cp,
-		    term.repr + repr_len + 1,
-		    sizeof (literal_cp));
-	    term.code = (int) literal_cp;
-	  }
+	  term.code = term.repr [1];
           term.num = VLO_LENGTH (sterms) / sizeof (term);
 	  VLO_ADD_MEMORY (sterms, &term, sizeof (term));
 	  OS_TOP_ADD_MEMORY (srhs, &term.repr, sizeof (term.repr));
@@ -285,70 +271,15 @@
    read. */
 static int nsterm, nsrule;
 
-/* The following implements lexical analyzer for yacc code.
- * 
- * This lexer has been updated to support UTF-8 encoded grammar descriptions.
- * It uses yaep_utf8_next() to iterate through code points rather than bytes,
- * and yaep_utf8_isalpha/isalnum/isdigit for character classification.
- *
- * ASCII Fast Path: The UTF-8 functions are optimized for ASCII, so there
- * is minimal overhead for typical (ASCII-only) grammars.
- *
- * Error Handling: Invalid UTF-8 sequences are detected and reported as
- * lexical errors with appropriate diagnostic messages.
- */
+/* The following implements lexical analyzer for yacc code. */
 int
 yylex (void)
 {
-  yaep_codepoint_t cp;
-  const char *tok_start;
+  int c;
   int n_errs = 0;
 
   for (;;)
     {
-<<<<<<< HEAD
-      /* Save the position before reading the next code point,
-       * in case we need to report errors at this location. */
-      tok_start = curr_ch;
-      cp = yaep_utf8_next(&curr_ch);
-      
-      /* Check for UTF-8 decoding errors */
-      if (cp == YAEP_CODEPOINT_INVALID)
-	{
-	  if (n_errs == 0)
-	    {
-	      yyerror ("invalid UTF-8 sequence in grammar");
-	      n_errs++;
-	    }
-	  continue;
-	}
-      
-      /* End of string */
-      if (cp == YAEP_CODEPOINT_EOS)
-	return 0;
-      
-      /* Handle ASCII characters that map directly to single-byte checks.
-       * For these, the code point value equals the byte value. */
-      if (cp < 128)
-	{
-	  switch (cp)
-	    {
-	    case '\n':
-	      ln++;
-	    case '\t':
-	    case ' ':
-	      break;
-	    case '/':
-	      /* Comment handling */
-	      cp = yaep_utf8_next(&curr_ch);
-	      if (cp != '*' && n_errs == 0)
-		{
-		  n_errs++;
-		  curr_ch = tok_start + 1; /* Back up to after the '/' */
-		  yyerror ("invalid input character /");
-		}
-	      for (;;)
-=======
       /* Safe: peek current character and consume explicitly. This
          avoids advancing past the terminating NUL byte which previously
          allowed subsequent reads to dereference out-of-bounds memory. */
@@ -448,88 +379,10 @@
 	      OS_TOP_ADD_BYTE (stoks, '\0');
 	      yylval.ref = OS_TOP_BEGIN (stoks);
 	      if (strcmp ((char *) yylval.ref, "TERM") == 0)
->>>>>>> f6ae1f51
 		{
-		  cp = yaep_utf8_next(&curr_ch);
-		  if (cp == YAEP_CODEPOINT_EOS)
-		    yyerror ("unfinished comment");
-		  if (cp == YAEP_CODEPOINT_INVALID)
-		    {
-		      if (n_errs == 0)
-			{
-			  yyerror ("invalid UTF-8 in comment");
-			  n_errs++;
-			}
-		      continue;
-		    }
-		  if (cp == '\n')
-		    ln++;
-		  if (cp == '*')
-		    {
-		      const char *star_pos = curr_ch;
-		      cp = yaep_utf8_next(&curr_ch);
-		      if (cp == '/')
-			break;
-		      curr_ch = star_pos; /* Back up if not end of comment */
-		    }
+		  OS_TOP_NULLIFY (stoks);
+		  return TERM;
 		}
-<<<<<<< HEAD
-	      break;
-	    case '=':
-	    case '#':
-	    case '|':
-	    case ';':
-	    case '-':
-	    case '(':
-	    case ')':
-	      return (int)cp;
-			case '\'':
-				{
-					/* Character literal: 'x' where x can be any single Unicode scalar.
-						 We preserve the exact UTF-8 bytes so downstream consumers see the
-						 literal exactly as authored, and we append the decoded code point
-						 after the NUL terminator for later retrieval. */
-					const char *repr_start = tok_start;
-					yaep_codepoint_t literal_cp;
-					yaep_codepoint_t closing_cp;
-
-					literal_cp = yaep_utf8_next (&curr_ch);
-					if (literal_cp == YAEP_CODEPOINT_EOS || literal_cp == YAEP_CODEPOINT_INVALID)
-						{
-							yyerror ("invalid character literal");
-							break;
-						}
-
-					closing_cp = yaep_utf8_next (&curr_ch);
-					if (closing_cp != '\'')
-						{
-							yyerror ("unterminated character literal");
-							break;
-						}
-
-					{
-						size_t repr_len = curr_ch - repr_start;
-						yaep_codepoint_t stored_cp = literal_cp;
-
-						OS_TOP_ADD_MEMORY (stoks, repr_start, repr_len);
-						OS_TOP_ADD_BYTE (stoks, '\0');
-						OS_TOP_ADD_MEMORY (stoks, &stored_cp, sizeof (stored_cp));
-						yylval.ref = OS_TOP_BEGIN (stoks);
-						OS_TOP_FINISH (stoks);
-					}
-
-					return CHAR;
-				}
-	    default:
-	      /* Check if this is the start of an identifier (ASCII fast path) */
-	      if ((cp >= 'A' && cp <= 'Z') || (cp >= 'a' && cp <= 'z') || cp == '_')
-		goto identifier;
-		/* Check if this is the start of a number (ASCII fast path) */
-		if (cp >= '0' && cp <= '9')
-		goto number;
-	      /* Otherwise, this is an error */
-	      goto error;
-=======
 	      OS_TOP_FINISH (stoks);
         /* skip whitespace but do not advance past terminator */
         while ((c = *curr_ch) != '\0')
@@ -546,212 +399,34 @@
       return SEM_IDENT;
     }
         return IDENT;
->>>>>>> f6ae1f51
+	    }
+	  else if (isdigit (c))
+	    {
+    yylval.num = c - '0';
+    while ((c = *curr_ch) != '\0' && isdigit (c))
+    {
+      yylval.num = yylval.num * 10 + (*curr_ch - '0');
+      curr_ch++;
+    }
+    return NUMBER;
+	    }
+	  else
+	    {
+	      n_errs++;
+	      if (n_errs == 1)
+		{
+		  char str[100];
+
+		  if (isprint (c))
+		    {
+		      sprintf (str, "invalid input character '%c'", c);
+		      yyerror (str);
+		    }
+		  else
+		    yyerror ("invalid input character");
+		}
 	    }
 	}
-      else
-	{
-	  /* Non-ASCII code point: classify using Unicode predicates. */
-	  if (yaep_utf8_isdigit (cp))
-	    goto number;
-	  if (yaep_utf8_isalpha (cp))
-	    goto identifier;
-	  /* Otherwise, it's an invalid token */
-	  goto error;
-	}
-      continue;
-
-    identifier:
-      /* Identifier: starts with letter or underscore, continues with
-       * alphanumeric or underscore. Now supports full Unicode identifiers. */
-      {
-	const char *id_start = tok_start;
-	int id_byte_len;
-
-	/*
-	 * Iterate with `yaep_utf8_next_with_len` which returns the decoded
-	 * code point and the number of bytes consumed.  This lets the lexer
-	 * advance and remember byte boundaries without reparsing from the
-	 * token start.  The previous implementation re-parsed from
-	 * `id_start` to back up when a non-identifier character was found;
-	 * that was correct but redundant and costlier.  Using the _with_len
-	 * helper makes the code simpler and more efficient while preserving
-	 * exact byte-level semantics.
-	 */
-	{
-	  const char *p = curr_ch;
-	  const char *last_good = id_start; /* last pointer just after a valid cp */
-	  size_t bytes_len = 0;
-	  yaep_codepoint_t test_cp;
-
-	  /* The first code point was already validated as a start character; mark it */
-	  last_good = curr_ch;
-
-	  while ((test_cp = yaep_utf8_next_with_len(&p, &bytes_len)) != YAEP_CODEPOINT_EOS &&
-	         test_cp != YAEP_CODEPOINT_INVALID)
-	    {
-<<<<<<< HEAD
-	      if (!yaep_utf8_isalnum(test_cp) && test_cp != '_')
-	        break;
-	      /* Advance last_good to the byte position after this code point */
-	      last_good = p;
-=======
-    yylval.num = c - '0';
-    while ((c = *curr_ch) != '\0' && isdigit (c))
-    {
-      yylval.num = yylval.num * 10 + (*curr_ch - '0');
-      curr_ch++;
-    }
-    return NUMBER;
->>>>>>> f6ae1f51
-	    }
-
-		/* Set curr_ch to the last byte position that is still part of the identifier */
-		curr_ch = last_good;
-		}
-
-		/* Now compute byte length for copying */
-	id_byte_len = curr_ch - id_start;
-	for (int i = 0; i < id_byte_len; i++)
-	  /* Ensure bytes are treated as unsigned when stored: avoid
-	     platform-dependent sign-extension later during hashing or
-	     byte-wise operations. Store each source byte as an
-	     unsigned char value. */
-	  OS_TOP_ADD_BYTE (stoks, (unsigned char) id_start[i]);
-	OS_TOP_ADD_BYTE (stoks, '\0');
-	yylval.ref = OS_TOP_BEGIN (stoks);
-	
-	/* Check for keyword "TERM" */
-	if (strcmp ((char *) yylval.ref, "TERM") == 0)
-	  {
-	    OS_TOP_NULLIFY (stoks);
-	    return TERM;
-	  }
-	OS_TOP_FINISH (stoks);
-	
-	/* Skip whitespace and check for ':' to distinguish identifiers.
-	 * We need to look ahead past whitespace to see if there's a ':' character.
-	 * If not, we need to back up curr_ch to before the first non-whitespace char.
-	 */
-	const char *before_nonws = curr_ch; /* Position before any whitespace */
-	while ((cp = yaep_utf8_next(&curr_ch)) != YAEP_CODEPOINT_EOS)
-	  {
-	    if (cp == YAEP_CODEPOINT_INVALID)
-	      {
-		if (n_errs == 0)
-		  {
-		    yyerror ("invalid UTF-8 after identifier");
-		    n_errs++;
-		  }
-		continue;
-	      }
-	    if (cp == '\n')
-	      {
-		ln++;
-		before_nonws = curr_ch;
-	      }
-	    else if (yaep_utf8_isspace(cp))
-	      {
-		before_nonws = curr_ch;
-	      }
-	    else
-	      {
-		/* Found non-whitespace character. If it's not ':', back up. */
-		if (cp != ':')
-		  curr_ch = before_nonws;
-		break;
-	      }
-	  }
-	
-	return (cp == ':' ? SEM_IDENT : IDENT);
-      }
-
-			number:
-				{
-					/* Number: sequence of Unicode decimal digits (Nd).  We track the
-						 originating block so that scripts cannot be mixed within a single
-						 literal, mirroring guidance from UAX #31. */
-					int digit_value;
-					yaep_codepoint_t digit_block;
-					const char *digit_boundary;
-
-				if (!yaep_utf8_digit_value (cp, &digit_value, &digit_block))
-					{
-						if (n_errs == 0)
-							{
-								yyerror ("invalid digit in number literal");
-								n_errs++;
-							}
-						return NUMBER;
-					}
-
-				yylval.num = digit_value;
-
-				for (;;)
-					{
-						digit_boundary = curr_ch;
-						yaep_codepoint_t next_cp = yaep_utf8_next (&curr_ch);
-
-						if (next_cp == YAEP_CODEPOINT_EOS)
-							break;
-
-						if (next_cp == YAEP_CODEPOINT_INVALID)
-							{
-								if (n_errs == 0)
-									{
-										yyerror ("invalid UTF-8 in number literal");
-										n_errs++;
-									}
-								break;
-							}
-
-						int next_digit;
-						yaep_codepoint_t next_block;
-						if (!yaep_utf8_digit_value (next_cp, &next_digit, &next_block))
-							{
-								curr_ch = digit_boundary;
-								break;
-							}
-
-						if (next_block != digit_block)
-							{
-								if (n_errs == 0)
-									{
-										yyerror ("mixed-digit Unicode number literal");
-										n_errs++;
-									}
-								curr_ch = digit_boundary;
-								break;
-							}
-
-						yylval.num = yylval.num * 10 + next_digit;
-					}
-
-				return NUMBER;
-			}
-
-    error:
-      /* Invalid character encountered */
-      n_errs++;
-			if (n_errs == 1)
-		{
-			char str[YAEP_MAX_ERROR_MESSAGE_LENGTH / 2];
-			int written = 0;
-
-			if (cp < 128 && isprint((int)cp))
-				written = snprintf (str, sizeof (str), "invalid input character '%c'", (char)cp);
-			else if (cp >= 0)
-				written = snprintf (str, sizeof (str), "invalid input character U+%04X", cp);
-			else
-				written = snprintf (str, sizeof (str), "invalid UTF-8 sequence");
-
-			/* Ensure NUL termination and pass to yyerror */
-			if (written < 0)
-				str[0] = '\0';
-			else
-				str[sizeof (str) - 1] = '\0';
-			yyerror (str);
-		}
     }
 }
 
@@ -790,11 +465,6 @@
 int
 yyerror (const char *str)
 {
-<<<<<<< HEAD
-  (void) str;
-  yaep_error (YAEP_DESCRIPTION_SYNTAX_ERROR_CODE,
-	      "description syntax error on ln %d", ln);
-=======
   (void) str;  /* Bison's generic message less informative than ours */
   
   /*
@@ -811,7 +481,6 @@
    * Bison will attempt error recovery or terminate parsing gracefully.
    * The return value is conventionally 0 but is ignored by LALR parsers.
    */
->>>>>>> f6ae1f51
   return 0;
 }
 
@@ -1031,32 +700,14 @@
 }
 
 /* The following function parses grammar desrciption. */
-int
+#ifdef __cplusplus
+static
+#endif
+  int
 yaep_parse_grammar (struct grammar *g, int strict_p, const char *description)
 {
-	int code;
-	size_t error_offset = 0;
-	int validation_error = 0;
-
-	assert (g != NULL);
-	grammar = g;
-	if (!yaep_utf8_validate (description, NULL,
-													 &error_offset, &validation_error))
-		{
-			const char *msg = yaep_utf8_error_message (validation_error);
-
-<<<<<<< HEAD
-			g->error_code = YAEP_INVALID_UTF8;
-			snprintf (g->error_message, sizeof (g->error_message),
-								"invalid UTF-8 in grammar description at byte %zu: %s",
-								error_offset, msg);
-			return YAEP_INVALID_UTF8;
-		}
-  if ((code = set_sgrammar (g, description)) != 0)
-    return code;
-  code = yaep_read_grammar (g, strict_p, sread_terminal, sread_rule);
-  free_sgrammar ();
-=======
+  int code;
+
   assert (g != NULL);
   yaep_initialize_error_handling ();
   yaep_clear_error ();
@@ -1069,6 +720,5 @@
       code = yaep_read_grammar (g, strict_p, sread_terminal, sread_rule);
       free_sgrammar ();
     }
->>>>>>> f6ae1f51
   return code;
 }