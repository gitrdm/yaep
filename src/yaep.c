--- conflicted
+++ resolved
@@ -45,50 +45,16 @@
 #include <stdlib.h>
 #include <stdint.h>
 #include <string.h>
-<<<<<<< HEAD
-#include <limits.h>
-=======
 #ifdef __cplusplus
 #include <new>
 #endif
 #include <unistd.h>
->>>>>>> f6ae1f51
 
 #include "allocate.h"
 #include "hashtab.h"
 #include "vlobject.h"
 #include "objstack.h"
 #include "yaep.h"
-<<<<<<< HEAD
-#include "yaep_unicode.h"
--
-
-/* Definition of per-parse context. Kept minimal: only fields that must
-   survive across a setjmp/longjmp are stored here. Allocation is done
-   via the grammar allocator. */
-struct parse_ctx {
-  struct symb *start;
-  /* Flags that describe initialized subsystems during a parse. These
-     fields must survive across a longjmp so store them in the heap
-     allocated parse context which is created before calling setjmp. */
-  int tok_init_p;
-  int parse_init_p;
-};
-
-/* Thread-local slot for the current parse context. See comments in the
-  main edit where we allocate the context before calling setjmp to
-  avoid -Wclobbered diagnostics. */
-#if defined(__STDC_VERSION__) && __STDC_VERSION__ >= 201112L
-static _Thread_local struct parse_ctx *yaep_current_parse_ctx = NULL;
-#else
-#ifdef __GNUC__
-static __thread struct parse_ctx *yaep_current_parse_ctx = NULL;
-#else
-static struct parse_ctx *yaep_current_parse_ctx = NULL;
-#endif
-#endif
-=======
 #include "yaep_cleanup.h"
 #include "yaep_error.h"
 #include "yaep_macros.h"
@@ -106,7 +72,6 @@
   backtrace and contextual information whenever we are about to write a
   `struct symb *` into the `symbs` VLO. The full implementation is
   defined later after the `symb` and `symbs_ptr` types are available. */
->>>>>>> f6ae1f51
 
 
 
@@ -142,7 +107,7 @@
 #endif
 
 #ifndef YAEP_MAX_ERROR_MESSAGE_LENGTH
-#define YAEP_MAX_ERROR_MESSAGE_LENGTH 1024
+#define YAEP_MAX_ERROR_MESSAGE_LENGTH 200
 #endif
 
 /* Define if you don't want to use hash table: symb code -> code.  It
@@ -174,18 +139,6 @@
 static const unsigned jauquet_prime_mod32 = 2053222611;
 /* Shift used for hash calculations.  */
 static const unsigned hash_shift = 611;
-
-/* Note on signedness: many hash accumulation sites in this file
-  operate on values that are already integer-typed (for example
-  `int`, `long int` / `term_set_el_t`, or explicit `(unsigned)`
-  casts).  Therefore the operands being added/multiplied are not
-  raw `char` bytes and no additional `(unsigned char)` promotion is
-  required here.  For places that do iterate over raw string bytes
-  we normalize to `unsigned char` (see `yaep_utf8_hash` and the
-  byte-storage normalization in `objstack.h` / `vlobject.h`) to
-  avoid platform-dependent sign-extension.  Keep this rationale in
-  mind when changing hashing code paths.
-*/
 
 
 /* The following is major structure which stores information about
@@ -253,9 +206,6 @@
   struct term_sets *term_sets_ptr;
   /* Allocator. */
   YaepAllocator *alloc;
-  /* (no per-grammar parse_ctx field: use a per-call heap-backed
-    context allocated within yaep_read_grammar to support concurrent
-    parses on the same grammar.) */
 };
 
 /* The following variable value is the reference for the current
@@ -320,7 +270,6 @@
 
 /* Expand VLO to contain N_ELS integers.  Initilize the new elements
    as zero. Return TRUE if we really made an expansion.  */
-#ifdef TRANSITIVE_TRANSITION
 static int
 #if defined(__GNUC__)
 __attribute__((unused))
@@ -350,7 +299,6 @@
   return TRUE;
 #endif
 }
-#endif /* #ifdef TRANSITIVE_TRANSITION */
  
 
@@ -458,24 +406,6 @@
 #endif
 };
 
-<<<<<<< HEAD
-/* Hash of symbol representation.
- * 
- * This function computes a hash value for symbol names (identifiers).
- * It uses the UTF-8-safe hashing function to ensure that high-bit bytes
- * in multi-byte UTF-8 sequences are treated as unsigned, avoiding
- * sign-extension artifacts that would cause hash instability.
- *
- * The hash quality doesn't need to be cryptographic, but it should
- * distribute common grammar symbols (ASCII identifiers) reasonably well
- * to minimize collisions in the symbol table.
- */
-static unsigned
-symb_repr_hash (hash_table_entry_t s)
-{
-  const char *str = ((struct symb *) s)->repr;
-  return yaep_utf8_hash(str);
-=======
 #ifndef __cplusplus
 static int os_create_safe (os_t *os, YaepAllocator *alloc,
                            size_t initial_segment_length);
@@ -496,7 +426,6 @@
   for (i = 0; str[i] != '\0'; i++)
     result = result * hash_shift + (unsigned) str[i];
   return result;
->>>>>>> f6ae1f51
 }
 
 /* Equality of symbol representations. */
@@ -788,28 +717,7 @@
   struct symb symb, *result;
   hash_table_entry_t *repr_entry, *code_entry;
 
-  /* Normalize symbol name to NFC before storing. This ensures that
-     canonically equivalent Unicode strings map to the same internal
-     representation. Normalization is performed using the central
-     unicode wrapper and the result is allocated via the grammar's
-     allocator to preserve ownership conventions. If normalization
-     fails for any reason, we fall back to the original input name.
-  */
-  char *norm_name = NULL;
-  if (grammar != NULL && grammar->alloc != NULL) {
-    if (yaep_utf8_normalize_nfc(name, &norm_name, grammar->alloc) != 1) {
-      /* Normalization failed; leave norm_name NULL and use original name */
-      norm_name = NULL;
-    }
-  } else {
-    /* No allocator available; attempt normalization but keep utf8proc malloc
-       ownership if it succeeds (safe, read-only use). */
-    if (yaep_utf8_normalize_nfc(name, &norm_name, NULL) != 1) {
-      norm_name = NULL;
-    }
-  }
-
-  symb.repr = norm_name != NULL ? norm_name : name;
+  symb.repr = name;
   symb.term_p = TRUE;
   symb.num = symbs_ptr->n_nonterms + symbs_ptr->n_terms;
   symb.u.term.code = code;
@@ -821,19 +729,7 @@
   code_entry =
     find_hash_table_entry (symbs_ptr->code_to_symb_tab, &symb, TRUE);
   assert (*code_entry == NULL);
-  /* Copy the chosen representation (normalized if available, otherwise
-    the original name) into the object-stack so the stored symbol's
-    repr pointer refers to the persistent bytes used for hashing and
-    comparisons. Using `name' here would incorrectly persist the
-    pre-normalized bytes when normalization occurred. */
-  OS_TOP_ADD_STRING (symbs_ptr->symbs_os, symb.repr);
-  /* OS_TOP_ADD_STRING copies the bytes into the object-stack top, which
-    makes a persistent copy. If we normalized into allocator-managed memory
-    above, `name` points into allocator memory; OS_TOP_ADD_STRING will copy
-    those bytes into the OS and the allocator-owned normalized buffer may
-    be freed by the allocator at grammar teardown. If `norm_name` is NULL
-    (fallback to original `name`), we copy the original bytes instead.
-  */
+  OS_TOP_ADD_STRING (symbs_ptr->symbs_os, name);
   symb.repr = (char *) OS_TOP_BEGIN (symbs_ptr->symbs_os);
   OS_TOP_FINISH (symbs_ptr->symbs_os);
   OS_TOP_ADD_MEMORY (symbs_ptr->symbs_os, &symb, sizeof (struct symb));
@@ -855,24 +751,12 @@
   VLO_ADD_MEMORY (symbs_ptr->symbs_vlo, &result, sizeof (struct symb *));
   maybe_write_backtrace_for_symb_push ("symb_add_term-pre-terms", result);
   VLO_ADD_MEMORY (symbs_ptr->terms_vlo, &result, sizeof (struct symb *));
-<<<<<<< HEAD
-
-  /* If we allocated a temporary normalized string but OS_TOP copied it
-     into persistent storage, we don't need the allocator copy any more.
-     The allocator will free it during grammar teardown; no action here.
-     If we used utf8proc's malloc (no allocator provided), free it now
-     because OS_TOP holds the persistent copy. */
-  if (norm_name != NULL && grammar != NULL && grammar->alloc == NULL) {
-    free(norm_name);
-  }
-=======
   if (getenv ("YAEP_FUZZ_DEBUG") != NULL)
     {
   fprintf (stderr, "YAEP_DEBUG_SYMB_ADD_TERM repr='%s' code=%d result=%p symbs_ptr=%p\n",
        name, code, (void *) result, (void *) symbs_ptr);
       fflush (stderr);
     }
->>>>>>> f6ae1f51
   return result;
 }
 
@@ -885,20 +769,7 @@
   struct symb symb, *result;
   hash_table_entry_t *entry;
 
-  /* Normalize nonterminal name to NFC at insertion time (same rationale
-     as for terminals). Fall back to original `name' on failure. */
-  char *norm_name = NULL;
-  if (grammar != NULL && grammar->alloc != NULL) {
-    if (yaep_utf8_normalize_nfc(name, &norm_name, grammar->alloc) != 1) {
-      norm_name = NULL;
-    }
-  } else {
-    if (yaep_utf8_normalize_nfc(name, &norm_name, NULL) != 1) {
-      norm_name = NULL;
-    }
-  }
-
-  symb.repr = norm_name != NULL ? norm_name : name;
+  symb.repr = name;
   symb.term_p = FALSE;
   symb.num = symbs_ptr->n_nonterms + symbs_ptr->n_terms;
   symb.u.nonterm.rules = NULL;
@@ -906,9 +777,7 @@
   symb.u.nonterm.nonterm_num = symbs_ptr->n_nonterms++;
   entry = find_hash_table_entry (symbs_ptr->repr_to_symb_tab, &symb, TRUE);
   assert (*entry == NULL);
-  /* Same rationale as for terminals: persist the actual representation
-    we used (normalized or original). */
-  OS_TOP_ADD_STRING (symbs_ptr->symbs_os, symb.repr);
+  OS_TOP_ADD_STRING (symbs_ptr->symbs_os, name);
   symb.repr = (char *) OS_TOP_BEGIN (symbs_ptr->symbs_os);
   OS_TOP_FINISH (symbs_ptr->symbs_os);
   OS_TOP_ADD_MEMORY (symbs_ptr->symbs_os, &symb, sizeof (struct symb));
@@ -925,19 +794,12 @@
   VLO_ADD_MEMORY (symbs_ptr->symbs_vlo, &result, sizeof (struct symb *));
   maybe_write_backtrace_for_symb_push ("symb_add_nonterm-pre-nonterms", result);
   VLO_ADD_MEMORY (symbs_ptr->nonterms_vlo, &result, sizeof (struct symb *));
-<<<<<<< HEAD
-
-  if (norm_name != NULL && grammar != NULL && grammar->alloc == NULL) {
-    free(norm_name);
-  }
-=======
   if (getenv ("YAEP_FUZZ_DEBUG") != NULL)
     {
   fprintf (stderr, "YAEP_DEBUG_SYMB_ADD_NONTERM repr='%s' result=%p symbs_ptr=%p\n",
        name, (void *) result, (void *) symbs_ptr);
       fflush (stderr);
     }
->>>>>>> f6ae1f51
   return result;
 }
 
@@ -1427,7 +1289,7 @@
 static term_set_el_t *
 term_set_from_table (int num)
 {
-  assert ((size_t)num < VLO_LENGTH (term_sets_ptr->tab_term_set_vlo)
+  assert (num < VLO_LENGTH (term_sets_ptr->tab_term_set_vlo)
 	  / sizeof (struct tab_term_set *));
   return ((struct tab_term_set **)
 	  VLO_BEGIN (term_sets_ptr->tab_term_set_vlo))[num]->set;
@@ -1791,38 +1653,8 @@
 			    "invalid token code %d", code);
 
   tok.attr = attr;
-<<<<<<< HEAD
-  tok.symb = symb_find_by_code (code);
-  /* If the token code is unknown treat it as an input error token
-     instead of invoking yaep_error() from this low-level helper.
-     Calling yaep_error() performs a longjmp which may unwind across
-     user callbacks in some embedding scenarios and lead to crashes.
-     If the grammar and its error terminal are available, substitute
-     the token with the grammar's special error terminal so the
-     parser can perform normal error recovery.  If the grammar or
-     the error terminal isn't yet initialized, fall back to the
-     previous fatal behaviour. */
-  if (tok.symb == NULL)
-    {
-      if (grammar != NULL && grammar->term_error != NULL)
-        {
-          /* Record an informative error code/message but continue by
-             treating this token as the internal error terminal. */
-          grammar->error_code = YAEP_INVALID_TOKEN_CODE;
-          snprintf (grammar->error_message, sizeof (grammar->error_message),
-                    "invalid token code %d (treated as error token)", code);
-          tok.symb = grammar->term_error;
-        }
-      else
-        {
-          /* Grammar not ready: preserve previous behaviour. */
-          yaep_error (YAEP_INVALID_TOKEN_CODE, "invalid token code %d", code);
-        }
-    }
-=======
   tok.symb = symb;
 
->>>>>>> f6ae1f51
   VLO_ADD_MEMORY (toks_vlo, &tok, sizeof (struct tok));
   toks = (struct tok *) VLO_BEGIN (toks_vlo);
   toks_len++;
@@ -2751,10 +2583,7 @@
 set_print (FILE * f, struct set *set, int set_dist, int nonstart_p,
 	   int lookahead_p)
 {
-<<<<<<< HEAD
-=======
   /* set_dist is currently unused in some build configurations */
->>>>>>> f6ae1f51
   (void) set_dist;
   int i;
   int num, n_start_sits, n_sits, n_all_dists;
@@ -2783,7 +2612,7 @@
       parent_indexes = set->core->parent_indexes;
       n_start_sits = set->core->n_start_sits;
     }
-  fprintf (f, "  Set core = %d (dist = %d)\n", num, set_dist);
+  fprintf (f, "  Set core = %d\n", num);
   for (i = 0; i < n_sits; i++)
     {
       fprintf (f, "    ");
@@ -2834,31 +2663,17 @@
 
 /* This page is abstract data `parser list'. */
 
-/* The following three variables represent Earley's parser list.  The
-  legacy code assumed that the allocator owning the list stayed valid
-  until program termination.  When we started creating and freeing
-  multiple grammar objects (for example, the UTF-8 regression tests
-  parse a Unicode grammar and then an ASCII grammar in the same
-  process) we began reusing this storage.  If `pl` was left pointing
-  at memory that had already been returned to the first grammar's
-  allocator, the second grammar would attempt to free it again and we
-  would hit a double free.  We therefore remember both the pointer
-  and the allocator that owns it so we can release the storage
-  exactly once and then reset the state before the next grammar runs. */
+/* The following two variables represents Earley's parser list.  The
+   values of pl_curr and array *pl can be read and modified
+   externally. */
 static struct set **pl;
 static int pl_curr;
-static YaepAllocator *pl_allocator;
 
 /* Initialize work with the parser list. */
 static void
 pl_init (void)
 {
-  /* Ensure stale parser list state from a previous grammar does not leak
-    into the next parse.  This mirrors pl_fin, but is also called before
-    the very first use. */
   pl = NULL;
-  pl_curr = -1;
-  pl_allocator = NULL;
 }
 
 /* The following function creates Earley's parser list. */
@@ -2872,10 +2687,6 @@
     yaep_malloc (grammar->alloc, sizeof (struct set *) * (toks_len + 1) * 2);
   pl = (struct set **) mem;
   pl_curr = -1;
-  /* Remember which allocator owns this storage so we can safely dispose of
-    it even if `grammar` later becomes NULL (for example once the grammar
-    object is freed). */
-  pl_allocator = grammar != NULL ? grammar->alloc : NULL;
 }
 
 /* Finalize work with the parser list. */
@@ -2883,20 +2694,7 @@
 pl_fin (void)
 {
   if (pl != NULL)
-    {
-      YaepAllocator *alloc = pl_allocator;
-
-      /* Fall back to the currently active grammar only if we do not have
-         a remembered allocator.  This preserves the historical behaviour
-         while preventing a dangling allocator pointer from being reused. */
-      if (alloc == NULL && grammar != NULL)
-        alloc = grammar->alloc;
-      if (alloc != NULL)
-        yaep_free (alloc, pl);
-    }
-  pl = NULL;
-  pl_curr = -1;
-  pl_allocator = NULL;
+    yaep_free (grammar->alloc, pl);
 }
  
@@ -3689,19 +3487,6 @@
 
 
 
-<<<<<<< HEAD
-/* Jump buffer for processing errors. Make it thread-local so concurrent
-  parses on different threads do not clobber each other's jump buffers. */
-#if defined(__STDC_VERSION__) && __STDC_VERSION__ >= 201112L
-static _Thread_local jmp_buf error_longjump_buff;
-#else
-#ifdef __GNUC__
-static __thread jmp_buf error_longjump_buff;
-#else
-static jmp_buf error_longjump_buff;
-#endif
-#endif
-=======
 static void
 yaep_update_error_context (struct grammar *g,
                            const yaep_error_context_t *ctx)
@@ -3721,62 +3506,17 @@
            YAEP_MAX_ERROR_MESSAGE_LENGTH);
   g->error_message[YAEP_MAX_ERROR_MESSAGE_LENGTH] = '\0';
 }
->>>>>>> f6ae1f51
 
 static void
 yaep_initialize_error_handling (void)
 {
   static int initialized = 0;
 
-<<<<<<< HEAD
-  grammar->error_code = code;
-  va_start (arguments, format);
-  /* Format into a temporary buffer first. This avoids partial writes
-     into the grammar->error_message in case of formatting errors and
-     lets us apply UTF-8-safe truncation. */
-  {
-    /* Local temporary buffer sized larger than the destination so we
-       can detect truncation scenarios reliably for long messages. */
-    size_t tmp_size = YAEP_MAX_ERROR_MESSAGE_LENGTH * 2;
-    char *tmp = (char *) malloc (tmp_size);
-    if (tmp == NULL)
-      {
-        va_end (arguments);
-        strncpy (grammar->error_message, "<formatting error>",
-                 sizeof (grammar->error_message));
-        grammar->error_message[sizeof (grammar->error_message) - 1] = '\0';
-        longjmp (error_longjump_buff, code);
-      }
-
-    int n = vsnprintf (tmp, tmp_size, format, arguments);
-    va_end (arguments);
-
-    if (n < 0)
-      {
-        /* Formatting error: produce a minimal fallback message. */
-        strncpy (grammar->error_message, "<formatting error>",
-                 sizeof (grammar->error_message));
-        grammar->error_message[sizeof (grammar->error_message) - 1] = '\0';
-        free (tmp);
-        longjmp (error_longjump_buff, code);
-      }
-
-    /* Use UTF-8-safe truncation to copy into grammar->error_message.
-       The helper appends "..." only when truncation occurred and
-       guarantees that the destination is valid UTF-8 and NUL-terminated. */
-    yaep_utf8_truncate_safe (tmp, grammar->error_message,
-                             sizeof (grammar->error_message));
-
-    free (tmp);
-  }
-  longjmp (error_longjump_buff, code);
-=======
   if (!initialized)
     {
       yaep_set_error_update_hook (yaep_update_error_context);
       initialized = 1;
     }
->>>>>>> f6ae1f51
 }
 
 /**
@@ -4336,18 +4076,7 @@
 {
   struct yaep_read_grammar_context *ctx = (struct yaep_read_grammar_context *) user;
   const char *name, *lhs, **rhs, *anode;
-  struct symb *symb;
-  /* Allocate a small per-parse context on the heap so values that must
-     survive a longjmp do not live in automatic locals. This enables
-     concurrent parses of the same grammar: each call gets its own
-     context. The context is allocated from the grammar allocator and
-     published into the thread-local slot `yaep_current_parse_ctx`. */
-  {
-    struct parse_ctx *tmp = (struct parse_ctx *) yaep_malloc (g->alloc, sizeof *tmp);
-    if (tmp != NULL)
-      tmp->start = NULL;
-    yaep_current_parse_ctx = tmp;
-  }
+  struct symb *symb, *start;
   struct rule *rule;
   int anode_cost;
   int *transl;
@@ -4360,28 +4089,6 @@
   term_sets_ptr = grammar->term_sets_ptr;
   rules_ptr = grammar->rules_ptr;
 
-<<<<<<< HEAD
-  assert (g != NULL);
-  grammar = g;
-  symbs_ptr = g->symbs_ptr;
-  term_sets_ptr = g->term_sets_ptr;
-  rules_ptr = g->rules_ptr;
-  /* Allocate a small per-parse context from the grammar allocator.
-     We intentionally allocate the context before setjmp so the local
-     pointer `ctx` is assigned prior to setjmp and not modified later;
-     only `ctx->start` (the heap pointee) will be assigned after
-     setjmp, which avoids -Wclobbered on compilers that analyze setjmp
-     usage. */
-  /* Local uses below will access grammar->parse_ctx->start */
-  if ((code = setjmp (error_longjump_buff)) != 0)
-    {
-      if (yaep_current_parse_ctx != NULL)
-        yaep_free (g->alloc, yaep_current_parse_ctx);
-      yaep_current_parse_ctx = NULL;
-      return code;
-    }
-=======
->>>>>>> f6ae1f51
   if (!grammar->undefined_p)
     yaep_empty_grammar ();
   
@@ -4393,74 +4100,6 @@
     {
       /* Terminal codes must be non-negative */
       if (code < 0)
-<<<<<<< HEAD
-	yaep_error (YAEP_NEGATIVE_TERM_CODE,
-		    "term `%s' has negative code", name);
-      /* Attempt to NFC-normalize the terminal name for lookup/insertion.
-         We prefer allocating the normalized buffer with the grammar's
-         allocator when available to avoid extra copies; when no allocator
-         is available we accept utf8proc's malloc buffer and will free it
-         after insertion. */
-      char *norm_name = NULL;
-      if (grammar != NULL && grammar->alloc != NULL) {
-        if (yaep_utf8_normalize_nfc(name, &norm_name, grammar->alloc) != 1)
-          norm_name = NULL;
-      } else {
-        if (yaep_utf8_normalize_nfc(name, &norm_name, NULL) != 1)
-          norm_name = NULL;
-      }
-
-      const char *lookup_name = norm_name != NULL ? norm_name : name;
-
-      /* Check for repeated declaration using the (possibly) normalized
-         bytes so canonically equivalent names are detected as duplicates. */
-      symb = symb_find_by_repr (lookup_name);
-      if (symb != NULL)
- 	yaep_error (YAEP_REPEATED_TERM_DECL,
- 		    "repeated declaration of term `%s'", lookup_name);
-      if (symb_find_by_code (code) != NULL)
- 	yaep_error (YAEP_REPEATED_TERM_CODE,
- 		    "repeated code %d in term `%s'", code, lookup_name);
-
-      /* Insert symbol using the chosen representation so the hashtable
-         and persisted object-stack use identical bytes. This mirrors
-         symb_add_term's behavior but operates on the already-normalized
-         bytes when available to ensure duplicate detection. */
-      {
-        struct symb tmp_symb, *result_symb;
-        hash_table_entry_t *repr_entry, *code_entry;
-
-        tmp_symb.repr = (char *) lookup_name;
-        tmp_symb.term_p = TRUE;
-        tmp_symb.num = symbs_ptr->n_nonterms + symbs_ptr->n_terms;
-        tmp_symb.u.term.code = code;
-        tmp_symb.u.term.term_num = symbs_ptr->n_terms++;
-        tmp_symb.empty_p = FALSE;
-
-        repr_entry = find_hash_table_entry (symbs_ptr->repr_to_symb_tab, &tmp_symb, TRUE);
-        assert (*repr_entry == NULL);
-        code_entry = find_hash_table_entry (symbs_ptr->code_to_symb_tab, &tmp_symb, TRUE);
-        assert (*code_entry == NULL);
-
-        OS_TOP_ADD_STRING (symbs_ptr->symbs_os, tmp_symb.repr);
-        tmp_symb.repr = (char *) OS_TOP_BEGIN (symbs_ptr->symbs_os);
-        OS_TOP_FINISH (symbs_ptr->symbs_os);
-        OS_TOP_ADD_MEMORY (symbs_ptr->symbs_os, &tmp_symb, sizeof (struct symb));
-        result_symb = (struct symb *) OS_TOP_BEGIN (symbs_ptr->symbs_os);
-        OS_TOP_FINISH (symbs_ptr->symbs_os);
-        *repr_entry = (hash_table_entry_t) result_symb;
-        *code_entry = (hash_table_entry_t) result_symb;
-        VLO_ADD_MEMORY (symbs_ptr->symbs_vlo, &result_symb, sizeof (struct symb *));
-        VLO_ADD_MEMORY (symbs_ptr->terms_vlo, &result_symb, sizeof (struct symb *));
-
-        /* If normalization returned a malloc()-ed buffer (no allocator),
-           free it since OS_TOP copied the bytes. If allocation was made
-           with the grammar allocator, it will be freed at grammar teardown. */
-        if (norm_name != NULL && grammar != NULL && grammar->alloc == NULL) {
-          free(norm_name);
-        }
-      }
-=======
 	return yaep_set_error
 	  (grammar, YAEP_NEGATIVE_TERM_CODE,
 	   "term `%s' has negative code", name);
@@ -4479,7 +4118,6 @@
 	   "repeated code %d in term `%s'", code, name);
       
       symb_add_term (name, code);
->>>>>>> f6ae1f51
     }
 
   /* Adding error symbol. */
@@ -4515,17 +4153,6 @@
       
       /* Cost must be non-negative */
       if (anode != NULL && anode_cost < 0)
-<<<<<<< HEAD
-	yaep_error (YAEP_NEGATIVE_COST,
-		    "translation for `%s' has negative cost", lhs);
-  if (grammar->axiom == NULL)
-  {
-   /* We made this here becuase we want that the start rule has
-     number 0. */
-   /* Add axiom and end marker. */
-  if (yaep_current_parse_ctx != NULL)
-   yaep_current_parse_ctx->start = symb;
-=======
 	return yaep_set_error
 	  (grammar, YAEP_NEGATIVE_COST,
 	   "translation for `%s' has negative cost", lhs);
@@ -4535,7 +4162,6 @@
 	     number 0. */
 	  /* Add axiom and end marker. */
 	  start = symb;
->>>>>>> f6ae1f51
 	  grammar->axiom = symb_find_by_repr (AXIOM_NAME);
 	  if (grammar->axiom != NULL)
 	    return yaep_set_error
@@ -4600,16 +4226,11 @@
   
   /* Grammar must have at least one rule */
   if (grammar->axiom == NULL)
-<<<<<<< HEAD
-    yaep_error (YAEP_NO_RULES, "grammar does not contains rules");
-  assert (yaep_current_parse_ctx != NULL && yaep_current_parse_ctx->start != NULL);
-=======
     return yaep_set_error
       (grammar, YAEP_NO_RULES, "grammar does not contains rules");
   assert (start != NULL);
->>>>>>> f6ae1f51
   /* Adding axiom : error $eof if it is neccessary. */
-  for (rule = yaep_current_parse_ctx->start->u.nonterm.rules; rule != NULL; rule = rule->lhs_next)
+  for (rule = start->u.nonterm.rules; rule != NULL; rule = rule->lhs_next)
     if (rule->rhs[0] == grammar->term_error)
       break;
   if (rule == NULL)
@@ -4662,11 +4283,6 @@
     }
 #endif
   grammar->undefined_p = FALSE;
-  if (yaep_current_parse_ctx != NULL)
-    {
-      yaep_free (g->alloc, yaep_current_parse_ctx);
-      yaep_current_parse_ctx = NULL;
-    }
   return 0;
 }
 
@@ -6499,8 +6115,8 @@
 static struct yaep_tree_node *
 prune_to_minimal (struct yaep_tree_node *node, int *cost)
 {
-  struct yaep_tree_node *child, *alt, *next_alt, *result = NULL;
-  int i, min_cost = INT_MAX;
+  struct yaep_tree_node *child, *alt, *next_alt, *result;
+  int i, min_cost;
 
   assert (node != NULL);
   switch (node->type)
@@ -6559,7 +6175,7 @@
 static void
 traverse_pruned_translation (struct yaep_tree_node *node)
 {
-  struct yaep_tree_node *child;
+  struct yaep_tree_node *child, *alt;
   hash_table_entry_t *entry;
   int i;
 
@@ -6671,14 +6287,11 @@
   struct yaep_tree_node *parent_anode, *anode, root_anode;
   int parent_disp;
   int saved_one_parse_p;
-  struct yaep_tree_node **term_node_array = NULL;
-#ifndef __cplusplus
-  /* zero-initialize VLO descriptors to avoid "may be used
-     uninitialized" warnings from aggressive compilers. They will be
-     properly created by VLO_CREATE before use. */
-  vlo_t stack = {0}, orig_states = {0};
-#else
-  vlo_t *stack = NULL, *orig_states = NULL;
+  struct yaep_tree_node **term_node_array;
+#ifndef __cplusplus
+  vlo_t stack, orig_states;
+#else
+  vlo_t *stack, *orig_states;
 #endif
 
   n_parse_term_nodes = n_parse_abstract_nodes = n_parse_alt_nodes = 0;
@@ -7220,24 +6833,6 @@
 #endif
 int
 yaep_parse (struct grammar *g,
-<<<<<<< HEAD
-    int (*read) (void **attr),
-    void (*error) (int err_tok_num, void *err_tok_attr,
-      int start_ignored_tok_num,
-      void *start_ignored_tok_attr,
-      int start_recovered_tok_num,
-      void *start_recovered_tok_attr),
-    void *(*alloc) (int nmemb),
-    void (*free) (void *mem),
-    struct yaep_tree_node **root, int *ambiguous_p)
-{
-  int code;
-  /* Per-parse heap context. We allocate it before setjmp and publish
-     it into the thread-local slot `yaep_current_parse_ctx` (declared
-     near the top of this file). This avoids holding an automatic
-     pointer across setjmp which can trigger -Wclobbered. */
-  int tab_collisions, tab_searches;
-=======
 	    int (*read) (void **attr),
 	    void (*error) (int err_tok_num, void *err_tok_attr,
 			   int start_ignored_tok_num,
@@ -7252,7 +6847,6 @@
   int code;
 
   assert (g != NULL);
->>>>>>> f6ae1f51
 
   yaep_initialize_error_handling ();
   yaep_clear_error ();
@@ -7280,35 +6874,6 @@
   ctx.parse_init_p = FALSE;
 
   pl_init ();
-<<<<<<< HEAD
-  /* Allocate parse context with the grammar allocator if available
-     so we avoid introducing a new runtime allocator. The context is
-     intentionally allocated before the setjmp call to ensure compilers
-     that analyze setjmp do not warn about clobbered automatic locals. */
-  {
-    struct parse_ctx *tmp = (struct parse_ctx *) yaep_malloc (g->alloc, sizeof *tmp);
-    if (tmp != NULL)
-      {
-        tmp->start = NULL;
-        tmp->tok_init_p = FALSE;
-        tmp->parse_init_p = FALSE;
-      }
-    /* Publish into the thread-local slot. */
-    yaep_current_parse_ctx = tmp;
-  }
-
-  if ((code = setjmp (error_longjump_buff)) != 0)
-    {
-      pl_fin ();
-      if (yaep_current_parse_ctx != NULL && yaep_current_parse_ctx->parse_init_p)
-    yaep_parse_fin ();
-      if (yaep_current_parse_ctx != NULL && yaep_current_parse_ctx->tok_init_p)
-    tok_fin ();
-      if (yaep_current_parse_ctx != NULL)
-    yaep_free (g->alloc, yaep_current_parse_ctx);
-      yaep_current_parse_ctx = NULL;
-      return code;
-=======
 
   /* All internal error handling now uses explicit return codes,
    * so we can call yaep_parse_internal directly without the
@@ -7325,7 +6890,6 @@
 	yaep_parse_fin ();
       if (ctx.tok_init_p)
 	tok_fin ();
->>>>>>> f6ae1f51
     }
 
   return ctx.result;
@@ -7361,14 +6925,6 @@
       (grammar, YAEP_UNDEFINED_OR_BAD_GRAMMAR, "undefined or bad grammar");
   n_goto_successes = 0;
   tok_init ();
-<<<<<<< HEAD
-  if (yaep_current_parse_ctx != NULL)
-    yaep_current_parse_ctx->tok_init_p = TRUE;
-  read_toks ();
-  yaep_parse_init (toks_len);
-  if (yaep_current_parse_ctx != NULL)
-    yaep_current_parse_ctx->parse_init_p = TRUE;
-=======
   ctx->tok_init_p = TRUE;
   code = read_toks ();
   if (code != 0)
@@ -7378,7 +6934,6 @@
     }
   yaep_parse_init (toks_len);
   ctx->parse_init_p = TRUE;
->>>>>>> f6ae1f51
   pl_create ();
 #ifndef __cplusplus
   tab_collisions = get_all_collisions ();
@@ -7652,10 +7207,6 @@
 
 #ifdef YAEP_TEST
 
-#ifdef __cplusplus
-extern "C" {
-#endif
-
 /* All parse_alloc memory is contained here. */
 #ifndef __cplusplus
 static os_t mem_os;
@@ -7784,7 +7335,7 @@
 
   ntok++;
   *attr = NULL;
-  if ((size_t)ntok < sizeof (input))
+  if (ntok < sizeof (input))
     return input[ntok - 1];
   else
     return -1;
@@ -7797,11 +7348,6 @@
 		   int start_recovered_tok_num,
 		   void *start_recovered_tok_attr)
 {
-  /* Unused parameters - required by callback signature */
-  (void)err_tok_attr;
-  (void)start_ignored_tok_attr;
-  (void)start_recovered_tok_attr;
-  
   if (start_ignored_tok_num < 0)
     fprintf (stderr, "Syntax error on token %d\n", err_tok_num);
   else
@@ -7909,7 +7455,6 @@
 }
 #endif
 
-#ifndef __cplusplus
 int
 main (int argc, char **argv)
 {
@@ -7925,10 +7470,5 @@
     use_functions (argc - 1, argv + 1);
   exit (0);
 }
-#endif /* #ifndef __cplusplus */
-
-#ifdef __cplusplus
-}
-#endif
 
 #endif /* #ifdef YAEP_TEST */